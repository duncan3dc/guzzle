<?php

namespace Guzzle\Service\Command\LocationVisitor\Request;

use Guzzle\Service\Command\CommandInterface;
use Guzzle\Http\Message\RequestInterface;
use Guzzle\Service\Description\Parameter;

/**
 * {@inheritdoc}
 */
abstract class AbstractRequestVisitor implements RequestVisitorInterface
{
    /**
     * {@inheritdoc}
     * @codeCoverageIgnore
     */
    public function after(CommandInterface $command, RequestInterface $request) {}

    /**
     * {@inheritdoc}
     * @codeCoverageIgnore
     */
    public function visit(CommandInterface $command, RequestInterface $request, Parameter $param, $value) {}

    /**
     * Prepare (filter and set desired name for request item) the value for request.
     *
     * @param mixed                                     $value
     * @param \Guzzle\Service\Description\Parameter     $param
     *
     * @return array|mixed
     */
    protected function prepareValue($value, Parameter $param)
    {
        if ($param) {
            $value = is_array($value)
                ? $this->resolveRecursively($value, $param)
                : $param->filter($value);
        }

        return $value;
    }

    /**
     * Map nested parameters into the location_key based parameters
     *
     * @param array     $value Value to map
     * @param Parameter $param Parameter that holds information about the current key
     *
     * @return array Returns the mapped array
     */
    protected function resolveRecursively(array $value, Parameter $param)
    {
        foreach ($value as $name => $v) {
            if ($subParam = $param->getProperty($name)) {
                $key = $subParam->getWireName();
<<<<<<< HEAD
                if (is_array($v)) {
                    $value[$key] = $this->resolveRecursively($v, $subParam);
                } elseif ($name != $key) {
                    $value[$key] = $v;
=======
                $value[$key] = $this->prepareValue($v, $subParam);
                if ($name != $key) {
>>>>>>> a91d66b7
                    unset($value[$name]);
                }
            }
        }

        return $value;
    }
}<|MERGE_RESOLUTION|>--- conflicted
+++ resolved
@@ -55,15 +55,8 @@
         foreach ($value as $name => $v) {
             if ($subParam = $param->getProperty($name)) {
                 $key = $subParam->getWireName();
-<<<<<<< HEAD
-                if (is_array($v)) {
-                    $value[$key] = $this->resolveRecursively($v, $subParam);
-                } elseif ($name != $key) {
-                    $value[$key] = $v;
-=======
                 $value[$key] = $this->prepareValue($v, $subParam);
                 if ($name != $key) {
->>>>>>> a91d66b7
                     unset($value[$name]);
                 }
             }
