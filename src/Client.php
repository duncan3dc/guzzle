--- conflicted
+++ resolved
@@ -289,34 +289,6 @@
         return $settings;
     }
 
-<<<<<<< HEAD
-    private function createFutureResponse(
-        Transaction $trans,
-        FutureInterface $response
-    ) {
-        // Create a future response that's hooked up to the ring future.
-        return new FutureResponse(
-            // Dereference function
-            function () use ($response, $trans) {
-                $response->deref();
-                // Throw an exception if present. You need to remove transaction
-                // exceptions to prevent them from being thrown.
-                if ($trans->exception) {
-                    throw RequestException::wrapException($trans->request, $trans->exception);
-                } elseif ($trans->response) {
-                    // Return the response if one was set on the transaction.
-                    return $trans->response;
-                }
-                // If we know that the events were fired, then there's a problem.
-                throw RingBridge::getNoRingResponseException($trans->request);
-            },
-            // Cancel function. Just proxy to the underlying future.
-            [$response, 'cancel']
-        );
-    }
-
-=======
->>>>>>> f024b1ed
     /**
      * Expand a URI template and inherit from the base URL if it's relative
      *
