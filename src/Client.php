<?php
namespace GuzzleHttp;

<<<<<<< HEAD
use GuzzleHttp\Event\HasEmitterTrait;
use GuzzleHttp\Message\MessageFactory;
use GuzzleHttp\Message\MessageFactoryInterface;
use GuzzleHttp\Message\RequestInterface;
use GuzzleHttp\Message\FutureResponse;
use GuzzleHttp\Ring\Core;
use GuzzleHttp\Ring\Future\FutureInterface;
use GuzzleHttp\Exception\RequestException;
use React\Promise\FulfilledPromise;
use React\Promise\RejectedPromise;
=======
use GuzzleHttp\Cookie\CookieJar;
use GuzzleHttp\Promise;
use GuzzleHttp\Psr7;
use Psr\Http\Message\UriInterface;
use Psr\Http\Message\RequestInterface;
use Psr\Http\Message\ResponseInterface;
use \InvalidArgumentException as Iae;
>>>>>>> e9ffcf7a

/**
 * @method ResponseInterface get($uri, array $options = [])
 * @method ResponseInterface head($uri, array $options = [])
 * @method ResponseInterface put($uri, array $options = [])
 * @method ResponseInterface post($uri, array $options = [])
 * @method ResponseInterface patch($uri, array $options = [])
 * @method ResponseInterface delete($uri, array $options = [])
 * @method Promise\PromiseInterface getAsync($uri, array $options = [])
 * @method Promise\PromiseInterface headAsync($uri, array $options = [])
 * @method Promise\PromiseInterface putAsync($uri, array $options = [])
 * @method Promise\PromiseInterface postAsync($uri, array $options = [])
 * @method Promise\PromiseInterface patchAsync($uri, array $options = [])
 * @method Promise\PromiseInterface deleteAsync($uri, array $options = [])
 */
class Client implements ClientInterface
{
    /** @var callable */
    private $handler;

    /** @var array Default request options */
    private $defaults;

    /**
     * Clients accept an array of constructor parameters.
     *
     * Here's an example of creating a client using an URI template for the
     * client's base_uri and an array of default request options to apply
     * to each request:
     *
     *     $client = new Client([
     *         'base_uri'        => 'http://www.foo.com/1.0/',
     *         'timeout'         => 0,
     *         'allow_redirects' => false,
     *         'proxy'           => '192.168.16.1:10'
     *     ]);
     *
     * Client configuration settings include the following options:
     *
     * - handler: (callable) Function that transfers HTTP requests over the
     *   wire. The function is called with a Psr7\Http\Message\RequestInterface
     *   and array of transfer options, and must return a
     *   GuzzleHttp\Promise\PromiseInterface that is fulfilled with a
     *   Psr7\Http\Message\ResponseInterface on success. "handler" is a
     *   constructor only option that cannot be overridden in per/request
     *   options. If no handler is provided, a default handler will be created
     *   that enables all of the request options below by attaching all of the
     *   default middleware to the handler.
     * - base_uri: (string|UriInterface) Base URI of the client that is merged
     *   into relative URIs. Can be a string or instance of UriInterface.
     * - **: any request option
     *
     * @param array $config Client configuration settings.
     * @see \GuzzleHttp\RequestOptions for a list of available request options.
     */
    public function __construct(array $config = [])
    {
        if (isset($config['handler'])) {
            $this->handler = $config['handler'];
            unset($config['handler']);
        } else {
<<<<<<< HEAD
            if (isset($config['handler'])) {
                $handler = $config['handler'];
            } elseif (isset($config['adapter'])) {
                $handler = $config['adapter'];
            } else {
                $handler = Utils::getDefaultHandler();
            }
            $this->fsm = new RequestFsm($handler, $this->messageFactory);
        }
    }

    public function getDefaultOption($keyOrPath = null)
    {
        return $keyOrPath === null
            ? $this->defaults
            : Utils::getPath($this->defaults, $keyOrPath);
=======
            $this->handler = HandlerStack::create();
        }

        // Convert the base_uri to a UriInterface
        if (isset($config['base_uri'])) {
            $config['base_uri'] = Psr7\uri_for($config['base_uri']);
        }

        $this->configureDefaults($config);
    }

    public function __call($method, $args)
    {
        if (count($args) < 1) {
            throw new \InvalidArgumentException('Magic request methods require a URI and optional options array');
        }

        $uri = $args[0];
        $opts = isset($args[1]) ? $args[1] : [];

        return substr($method, -5) === 'Async'
            ? $this->requestAsync(substr($method, 0, -5), $uri, $opts)
            : $this->request($method, $uri, $opts);
>>>>>>> e9ffcf7a
    }

    public function sendAsync(RequestInterface $request, array $options = [])
    {
        // Merge the base URI into the request URI if needed.
        $options = $this->prepareDefaults($options);

        return $this->transfer(
            $request->withUri($this->buildUri($request->getUri(), $options)),
            $options
        );
    }

    public function send(RequestInterface $request, array $options = [])
    {
        $options[RequestOptions::SYNCHRONOUS] = true;
        return $this->sendAsync($request, $options)->wait();
    }

    public function requestAsync($method, $uri = null, array $options = [])
    {
        $options = $this->prepareDefaults($options);
        // Remove request modifying parameter because it can be done up-front.
        $headers = isset($options['headers']) ? $options['headers'] : [];
        $body = isset($options['body']) ? $options['body'] : null;
        $version = isset($options['version']) ? $options['version'] : '1.1';
        // Merge the URI into the base URI.
        $uri = $this->buildUri($uri, $options);
        $request = new Psr7\Request($method, $uri, $headers, $body, $version);
        // Remove the option so that they are not doubly-applied.
        unset($options['headers'], $options['body'], $options['version']);

        return $this->transfer($request, $options);
    }

    public function request($method, $uri = null, array $options = [])
    {
        $options[RequestOptions::SYNCHRONOUS] = true;
        return $this->requestAsync($method, $uri, $options)->wait();
    }

    public function getDefaultOption($option = null)
    {
        return $option === null
            ? $this->defaults
            : (isset($this->defaults[$option])
                ? $this->defaults[$option]
                : null);
    }

    private function buildUri($uri, array $config)
    {
        if (!isset($config['base_uri'])) {
            return $uri instanceof UriInterface ? $uri : new Psr7\Uri($uri);
        }

        return Psr7\Uri::resolve(Psr7\uri_for($config['base_uri']), $uri);
    }

    /**
     * Configures the default options for a client.
     *
     * @param array $config
     *
     * @return array
     */
    private function configureDefaults(array $config)
    {
        $defaults = [
            'allow_redirects' => RedirectMiddleware::$defaultSettings,
            'http_errors'     => true,
            'decode_content'  => true,
            'verify'          => true,
            'cookies'         => false
        ];

        // Use the standard Linux HTTP_PROXY and HTTPS_PROXY if set
        if ($proxy = getenv('HTTP_PROXY')) {
            $defaults['proxy']['http'] = $proxy;
        }

        if ($proxy = getenv('HTTPS_PROXY')) {
            $defaults['proxy']['https'] = $proxy;
        }

        $this->defaults = $config + $defaults;

        if (!empty($config['cookies']) && $config['cookies'] === true) {
            $this->defaults['cookies'] = new CookieJar();
        }

        // Add the default user-agent header.
        if (!isset($this->defaults['headers'])) {
            $this->defaults['headers'] = ['User-Agent' => default_user_agent()];
        } else {
            // Add the User-Agent header if one was not already set.
            foreach (array_keys($this->defaults['headers']) as $name) {
                if (strtolower($name) === 'user-agent') {
                    return;
                }
            }
            $this->defaults['headers']['User-Agent'] = default_user_agent();
        }
    }

    /**
     * Merges default options into the array.
     *
     * @param array $options Options to modify by reference
     *
     * @return array
     */
    private function prepareDefaults($options)
    {
        $defaults = $this->defaults;

        if (!empty($defaults['headers'])) {
            // Default headers are only added if they are not present.
            $defaults['_conditional'] = $defaults['headers'];
            unset($defaults['headers']);
        }

        // Special handling for headers is required as they are added as
        // conditional headers and as headers passed to a request ctor.
        if (array_key_exists('headers', $options)) {
            // Allows default headers to be unset.
            if ($options['headers'] === null) {
                $defaults['_conditional'] = null;
                unset($options['headers']);
            } elseif (!is_array($options['headers'])) {
                throw new \InvalidArgumentException('headers must be an array');
            }
        }

        // Shallow merge defaults underneath options.
        $result = $options + $defaults;

        // Remove null values.
        foreach ($result as $k => $v) {
            if ($v === null) {
                unset($result[$k]);
            }
        }

        return $result;
    }

    /**
     * Transfers the given request and applies request options.
     *
     * The URI of the request is not modified and the request options are used
     * as-is without merging in default options.
     *
     * @param RequestInterface $request
     * @param array            $options
     *
     * @return Promise\PromiseInterface
     */
    private function transfer(RequestInterface $request, array $options)
    {
        // save_to -> sink
        if (isset($options['save_to'])) {
            $options['sink'] = $options['save_to'];
            unset($options['save_to']);
        }

        // exceptions -> http_error
        if (isset($options['exceptions'])) {
            $options['http_errors'] = $options['exceptions'];
            unset($options['exceptions']);
        }

<<<<<<< HEAD
        // Add the default user-agent header
        if (!isset($this->defaults['headers'])) {
            $this->defaults['headers'] = [
                'User-Agent' => Utils::getDefaultUserAgent()
            ];
        } elseif (!Core::hasHeader($this->defaults, 'User-Agent')) {
            // Add the User-Agent header if one was not already set
            $this->defaults['headers']['User-Agent'] = Utils::getDefaultUserAgent();
=======
        $request = $this->applyOptions($request, $options);
        $handler = $this->handler;

        try {
            return Promise\promise_for($handler($request, $options));
        } catch (\Exception $e) {
            return Promise\rejection_for($e);
>>>>>>> e9ffcf7a
        }
    }

    /**
     * Applies the array of request options to a request.
     *
     * @param RequestInterface $request
     * @param array            $options
     *
     * @return RequestInterface
     */
    private function applyOptions(RequestInterface $request, array &$options)
    {
        $modify = [];

        if (isset($options['form_params'])) {
            $options['body'] = http_build_query($options['form_params']);
            unset($options['form_params']);
            $options['_conditional']['Content-Type'] = 'application/x-www-form-urlencoded';
        }

        if (isset($options['multipart'])) {
            $elements = $options['multipart'];
            unset($options['multipart']);
            $options['body'] = new Psr7\MultipartStream($elements);
            // Use a multipart/form-data POST if a Content-Type is not set.
            $options['_conditional']['Content-Type'] = 'multipart/form-data; boundary='
                . $options['body']->getBoundary();
        }

        if (!empty($options['decode_content'])
            && $options['decode_content'] !== true
        ) {
            $modify['set_headers']['Accept-Encoding'] = $options['decode_content'];
        }

        if (isset($options['headers'])) {
            if (isset($modify['set_headers'])) {
                $modify['set_headers'] = $options['headers'] + $modify['set_headers'];
            } else {
                $modify['set_headers'] = $options['headers'];
            }
            unset($options['headers']);
        }

        if (isset($options['body'])) {
            $modify['body'] = Psr7\stream_for($options['body']);
            unset($options['body']);
        }

        if (!empty($options['auth'])) {
            $value = $options['auth'];
            $type = is_array($value)
                ? (isset($value[2]) ? strtolower($value[2]) : 'basic')
                : $value;
            $config['auth'] = $value;
            switch (strtolower($type)) {
                case 'basic':
                    $modify['set_headers']['Authorization'] = 'Basic '
                        . base64_encode("$value[0]:$value[1]");
                    break;
                case 'digest':
                    // @todo: Do not rely on curl
                    $options['curl'][CURLOPT_HTTPAUTH] = CURLAUTH_DIGEST;
                    $options['curl'][CURLOPT_USERPWD] = "$value[0]:$value[1]";
                    break;
            }
        }

        if (isset($options['query'])) {
            $value = $options['query'];
            if (is_array($value)) {
                $value = http_build_query($value, null, null, PHP_QUERY_RFC3986);
            }
            if (!is_string($value)) {
                throw new Iae('query must be a string or array');
            }
            $modify['query'] = $value;
            unset($options['query']);
        }

        if (isset($options['json'])) {
            $modify['body'] = Psr7\stream_for(json_encode($options['json']));
            $options['_conditional']['Content-Type'] = 'application/json';
            unset($options['json']);
        }

        $request = Psr7\modify_request($request, $modify);

        // Merge in conditional headers if they are not present.
        if (isset($options['_conditional'])) {
            // Build up the changes so it's in a single clone of the message.
            $modify = [];
            foreach ($options['_conditional'] as $k => $v) {
                if (!$request->hasHeader($k)) {
                    $modify['set_headers'][$k] = $v;
                }
            }
            $request = Psr7\modify_request($request, $modify);
            // Don't pass this internal value along to middleware/handlers.
            unset($options['_conditional']);
        }

        return $request;
    }

    /**
     * @deprecated Use GuzzleHttp\Utils::getDefaultHandler
     */
    public static function getDefaultHandler()
    {
        return Utils::getDefaultHandler();
    }

    /**
     * @deprecated Use GuzzleHttp\Utils::getDefaultUserAgent
     */
    public static function getDefaultUserAgent()
    {
        return Utils::getDefaultUserAgent();
    }
}<|MERGE_RESOLUTION|>--- conflicted
+++ resolved
@@ -1,18 +1,6 @@
 <?php
 namespace GuzzleHttp;
 
-<<<<<<< HEAD
-use GuzzleHttp\Event\HasEmitterTrait;
-use GuzzleHttp\Message\MessageFactory;
-use GuzzleHttp\Message\MessageFactoryInterface;
-use GuzzleHttp\Message\RequestInterface;
-use GuzzleHttp\Message\FutureResponse;
-use GuzzleHttp\Ring\Core;
-use GuzzleHttp\Ring\Future\FutureInterface;
-use GuzzleHttp\Exception\RequestException;
-use React\Promise\FulfilledPromise;
-use React\Promise\RejectedPromise;
-=======
 use GuzzleHttp\Cookie\CookieJar;
 use GuzzleHttp\Promise;
 use GuzzleHttp\Psr7;
@@ -20,7 +8,6 @@
 use Psr\Http\Message\RequestInterface;
 use Psr\Http\Message\ResponseInterface;
 use \InvalidArgumentException as Iae;
->>>>>>> e9ffcf7a
 
 /**
  * @method ResponseInterface get($uri, array $options = [])
@@ -82,24 +69,6 @@
             $this->handler = $config['handler'];
             unset($config['handler']);
         } else {
-<<<<<<< HEAD
-            if (isset($config['handler'])) {
-                $handler = $config['handler'];
-            } elseif (isset($config['adapter'])) {
-                $handler = $config['adapter'];
-            } else {
-                $handler = Utils::getDefaultHandler();
-            }
-            $this->fsm = new RequestFsm($handler, $this->messageFactory);
-        }
-    }
-
-    public function getDefaultOption($keyOrPath = null)
-    {
-        return $keyOrPath === null
-            ? $this->defaults
-            : Utils::getPath($this->defaults, $keyOrPath);
-=======
             $this->handler = HandlerStack::create();
         }
 
@@ -123,7 +92,6 @@
         return substr($method, -5) === 'Async'
             ? $this->requestAsync(substr($method, 0, -5), $uri, $opts)
             : $this->request($method, $uri, $opts);
->>>>>>> e9ffcf7a
     }
 
     public function sendAsync(RequestInterface $request, array $options = [])
@@ -296,16 +264,6 @@
             unset($options['exceptions']);
         }
 
-<<<<<<< HEAD
-        // Add the default user-agent header
-        if (!isset($this->defaults['headers'])) {
-            $this->defaults['headers'] = [
-                'User-Agent' => Utils::getDefaultUserAgent()
-            ];
-        } elseif (!Core::hasHeader($this->defaults, 'User-Agent')) {
-            // Add the User-Agent header if one was not already set
-            $this->defaults['headers']['User-Agent'] = Utils::getDefaultUserAgent();
-=======
         $request = $this->applyOptions($request, $options);
         $handler = $this->handler;
 
@@ -313,7 +271,6 @@
             return Promise\promise_for($handler($request, $options));
         } catch (\Exception $e) {
             return Promise\rejection_for($e);
->>>>>>> e9ffcf7a
         }
     }
 
