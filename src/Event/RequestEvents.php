--- conflicted
+++ resolved
@@ -19,116 +19,6 @@
     const REDIRECT_RESPONSE = 200;
 
     /**
-<<<<<<< HEAD
-     * Emits the before send event for a request and emits an error
-     * event if an error is encountered during the before send.
-     *
-     * @param TransactionInterface $transaction
-     *
-     * @throws RequestException
-     */
-    public static function emitBefore(TransactionInterface $transaction)
-    {
-        $request = $transaction->getRequest();
-        try {
-            $request->getEmitter()->emit(
-                'before',
-                new BeforeEvent($transaction)
-            );
-        } catch (RequestException $e) {
-            // When a RequestException has been emitted through emitError, the
-            // exception is marked as "emitted". This means that the exception
-            // had a chance to be rescued but was not. In this case, this method
-            // must not emit the error again, but rather throw the exception.
-            // This prevents RequestExceptions encountered during the before
-            // event from being emitted to listeners twice.
-            if ($e->emittedError()) {
-                throw $e;
-            }
-            self::emitError($transaction, $e);
-        } catch (\Exception $e) {
-            self::emitError($transaction, $e);
-        }
-    }
-
-    /**
-     * Emits the complete event for a request and emits an error
-     * event if an error is encountered during the after send.
-     *
-     * @param TransactionInterface $transaction Transaction to emit for
-     * @param array                $stats       Transfer stats
-     *
-     * @throws RequestException
-     */
-    public static function emitComplete(
-        TransactionInterface $transaction,
-        array $stats = []
-    ) {
-        $request = $transaction->getRequest();
-        $transaction->getResponse()->setEffectiveUrl($request->getUrl());
-        try {
-            $request->getEmitter()->emit(
-                'complete',
-                new CompleteEvent($transaction, $stats)
-            );
-        } catch (RequestException $e) {
-            self::emitError($transaction, $e, $stats);
-        }
-    }
-
-    /**
-     * Emits the headers event for a request.
-     *
-     * @param TransactionInterface $transaction Transaction to emit for
-     */
-    public static function emitHeaders(TransactionInterface $transaction)
-    {
-        $transaction->getRequest()->getEmitter()->emit(
-            'headers',
-            new HeadersEvent($transaction)
-        );
-    }
-
-    /**
-     * Emits an error event for a request and accounts for the propagation
-     * of an error event being stopped to prevent the exception from being
-     * thrown.
-     *
-     * @param TransactionInterface $transaction
-     * @param \Exception           $e
-     * @param array                $stats
-     *
-     * @throws \GuzzleHttp\Exception\RequestException
-     */
-    public static function emitError(
-        TransactionInterface $transaction,
-        \Exception $e,
-        array $stats = []
-    ) {
-        $request = $transaction->getRequest();
-
-        // Convert non-request exception to a wrapped exception
-        if (!($e instanceof RequestException)) {
-            $e = new RequestException($e->getMessage(), $request, null, $e);
-        }
-
-        // Mark the exception as having been emitted for an error event. This
-        // works in tandem with the emitBefore method to prevent the error
-        // event from being triggered twice for the same exception.
-        $e->emittedError(true);
-
-        // Dispatch an event and allow interception
-        if (!$request->getEmitter()->emit(
-            'error',
-            new ErrorEvent($transaction, $e, $stats)
-        )->isPropagationStopped()) {
-            throw $e;
-        }
-    }
-
-    /**
-=======
->>>>>>> 53069ad0
      * Converts an array of event options into a formatted array of valid event
      * configuration.
      *
