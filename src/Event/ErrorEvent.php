<?php
namespace GuzzleHttp\Event;

use GuzzleHttp\Adapter\TransactionInterface;
use GuzzleHttp\Exception\RequestException;
<<<<<<< HEAD
use GuzzleHttp\Message\ResponseInterface;
=======
>>>>>>> 53069ad0

/**
 * Event emitted when an error occurs while sending a request.
 *
 * This event MAY be emitted multiple times. You MAY intercept the exception
 * and inject a response into the event to rescue the request using the
 * intercept() method of the event.
 *
 * This event allows the request to be retried using the "retry" method of the
 * event.
 */
class ErrorEvent extends AbstractRetryableEvent
{
    /**
     * Get the exception that was encountered
     *
     * @return RequestException
     */
    public function getException()
    {
        return $this->transaction->exception;
    }
}<|MERGE_RESOLUTION|>--- conflicted
+++ resolved
@@ -3,10 +3,6 @@
 
 use GuzzleHttp\Adapter\TransactionInterface;
 use GuzzleHttp\Exception\RequestException;
-<<<<<<< HEAD
-use GuzzleHttp\Message\ResponseInterface;
-=======
->>>>>>> 53069ad0
 
 /**
  * Event emitted when an error occurs while sending a request.
