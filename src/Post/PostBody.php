--- conflicted
+++ resolved
@@ -253,7 +253,6 @@
     private function createMultipart()
     {
         // Flatten the nested query string values using the correct aggregator
-<<<<<<< HEAD
         if (!$this->fields) {
             $fields = [];
         } else {
@@ -264,20 +263,9 @@
             // Convert the flattened query string back into an array
             $fields = [];
             foreach (explode('&', $query, 2) as $kvp) {
-                $parts = explode('=', $kvp);
+                $parts = explode('=', $kvp, 2);
                 $fields[$parts[0]] = isset($parts[1]) ? $parts[1] : null;
             }
-=======
-        $query = (string) (new Query($this->fields))
-            ->setEncodingType(false)
-            ->setAggregator($this->getAggregator());
-
-        // Convert the flattened query string back into an array
-        $fields = [];
-        foreach (explode('&', $query, 2) as $kvp) {
-            $parts = explode('=', $kvp, 2);
-            $fields[$parts[0]] = isset($parts[1]) ? $parts[1] : null;
->>>>>>> 4166ecbe
         }
 
         return new MultipartBody($fields, $this->files);
