<?php
namespace GuzzleHttp;

use GuzzleHttp\Event\HasEmitterInterface;
use GuzzleHttp\Exception\AdapterException;
use GuzzleHttp\Exception\RequestException;
use GuzzleHttp\Message\RequestInterface;
use GuzzleHttp\Message\ResponseInterface;
<<<<<<< HEAD
=======
use GuzzleHttp\Exception\RequestException;
>>>>>>> 53069ad0

/**
 * Client interface for sending HTTP requests
 */
interface ClientInterface extends HasEmitterInterface
{
<<<<<<< HEAD
    const VERSION = '4.2.3';
=======
    const VERSION = '5.0.0';
>>>>>>> 53069ad0

    /**
     * Create and return a new {@see RequestInterface} object.
     *
     * Use an absolute path to override the base path of the client, or a
     * relative path to append to the base path of the client. The URL can
     * contain the query string as well. Use an array to provide a URL
     * template and additional variables to use in the URL template expansion.
     *
     * @param string           $method  HTTP method
     * @param string|array|Url $url     URL or URI template
     * @param array            $options Array of request options to apply.
     *
     * @return RequestInterface
     */
    public function createRequest($method, $url = null, array $options = []);

    /**
     * Send a GET request
     *
     * @param string|array|Url $url     URL or URI template
     * @param array            $options Array of request options to apply.
     *
     * @return ResponseInterface
     * @throws RequestException When an error is encountered
     */
    public function get($url = null, $options = []);

    /**
     * Send a HEAD request
     *
     * @param string|array|Url $url     URL or URI template
     * @param array            $options Array of request options to apply.
     *
     * @return ResponseInterface
     * @throws RequestException When an error is encountered
     */
    public function head($url = null, array $options = []);

    /**
     * Send a DELETE request
     *
     * @param string|array|Url $url     URL or URI template
     * @param array            $options Array of request options to apply.
     *
     * @return ResponseInterface
     * @throws RequestException When an error is encountered
     */
    public function delete($url = null, array $options = []);

    /**
     * Send a PUT request
     *
     * @param string|array|Url $url     URL or URI template
     * @param array            $options Array of request options to apply.
     *
     * @return ResponseInterface
     * @throws RequestException When an error is encountered
     */
    public function put($url = null, array $options = []);

    /**
     * Send a PATCH request
     *
     * @param string|array|Url $url     URL or URI template
     * @param array            $options Array of request options to apply.
     *
     * @return ResponseInterface
     * @throws RequestException When an error is encountered
     */
    public function patch($url = null, array $options = []);

    /**
     * Send a POST request
     *
     * @param string|array|Url $url     URL or URI template
     * @param array            $options Array of request options to apply.
     *
     * @return ResponseInterface
     * @throws RequestException When an error is encountered
     */
    public function post($url = null, array $options = []);

    /**
     * Send an OPTIONS request
     *
     * @param string|array|Url $url     URL or URI template
     * @param array            $options Array of request options to apply.
     *
     * @return ResponseInterface
     * @throws RequestException When an error is encountered
     */
    public function options($url = null, array $options = []);

    /**
     * Sends a single request
     *
     * @param RequestInterface $request Request to send
     *
     * @return \GuzzleHttp\Message\ResponseInterface
     * @throws \LogicException When the handler does not populate a response
     * @throws RequestException When an error is encountered
     */
    public function send(RequestInterface $request);

    /**
<<<<<<< HEAD
     * Sends multiple requests in parallel.
     *
     * Exceptions are not thrown for failed requests. Callers are expected to
     * register an "error" option to handle request errors OR directly register
     * an event handler for the "error" event of a request's
     * event emitter.
     *
     * The option values for 'before', 'after', and 'error' can be a callable,
     * an associative array containing event data, or an array of event data
     * arrays. Event data arrays contain the following keys:
     *
     * - fn: callable to invoke that receives the event
     * - priority: Optional event priority (defaults to 0)
     * - once: Set to true so that the event is removed after it is triggered
     *
     * @param array|\Iterator $requests Requests to send in parallel
     * @param array           $options  Associative array of options
     *     - parallel: (int) Maximum number of requests to send in parallel
     *     - before: (callable|array) Receives a BeforeEvent
     *     - complete: (callable|array) Receives a CompleteEvent
     *     - error: (callable|array) Receives a ErrorEvent
     *
     * @throws AdapterException When an error occurs in the HTTP adapter.
     */
    public function sendAll($requests, array $options = []);

    /**
=======
>>>>>>> 53069ad0
     * Get default request options of the client.
     *
     * @param string|null $keyOrPath The Path to a particular default request
     *     option to retrieve or pass null to retrieve all default request
     *     options. The syntax uses "/" to denote a path through nested PHP
     *     arrays. For example, "headers/content-type".
     *
     * @return mixed
     */
    public function getDefaultOption($keyOrPath = null);

    /**
     * Set a default request option on the client so that any request created
     * by the client will use the provided default value unless overridden
     * explicitly when creating a request.
     *
     * @param string|null $keyOrPath The Path to a particular configuration
     *     value to set. The syntax uses a path notation that allows you to
     *     specify nested configuration values (e.g., 'headers/content-type').
     * @param mixed $value Default request option value to set
     */
    public function setDefaultOption($keyOrPath, $value);

    /**
     * Get the base URL of the client.
     *
     * @return string Returns the base URL if present
     */
    public function getBaseUrl();
}<|MERGE_RESOLUTION|>--- conflicted
+++ resolved
@@ -6,21 +6,14 @@
 use GuzzleHttp\Exception\RequestException;
 use GuzzleHttp\Message\RequestInterface;
 use GuzzleHttp\Message\ResponseInterface;
-<<<<<<< HEAD
-=======
 use GuzzleHttp\Exception\RequestException;
->>>>>>> 53069ad0
 
 /**
  * Client interface for sending HTTP requests
  */
 interface ClientInterface extends HasEmitterInterface
 {
-<<<<<<< HEAD
-    const VERSION = '4.2.3';
-=======
     const VERSION = '5.0.0';
->>>>>>> 53069ad0
 
     /**
      * Create and return a new {@see RequestInterface} object.
@@ -127,36 +120,6 @@
     public function send(RequestInterface $request);
 
     /**
-<<<<<<< HEAD
-     * Sends multiple requests in parallel.
-     *
-     * Exceptions are not thrown for failed requests. Callers are expected to
-     * register an "error" option to handle request errors OR directly register
-     * an event handler for the "error" event of a request's
-     * event emitter.
-     *
-     * The option values for 'before', 'after', and 'error' can be a callable,
-     * an associative array containing event data, or an array of event data
-     * arrays. Event data arrays contain the following keys:
-     *
-     * - fn: callable to invoke that receives the event
-     * - priority: Optional event priority (defaults to 0)
-     * - once: Set to true so that the event is removed after it is triggered
-     *
-     * @param array|\Iterator $requests Requests to send in parallel
-     * @param array           $options  Associative array of options
-     *     - parallel: (int) Maximum number of requests to send in parallel
-     *     - before: (callable|array) Receives a BeforeEvent
-     *     - complete: (callable|array) Receives a CompleteEvent
-     *     - error: (callable|array) Receives a ErrorEvent
-     *
-     * @throws AdapterException When an error occurs in the HTTP adapter.
-     */
-    public function sendAll($requests, array $options = []);
-
-    /**
-=======
->>>>>>> 53069ad0
      * Get default request options of the client.
      *
      * @param string|null $keyOrPath The Path to a particular default request
