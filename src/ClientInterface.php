<?php
namespace GuzzleHttp;

use GuzzleHttp\Promise\PromiseInterface;
use Psr\Http\Message\RequestInterface;
use Psr\Http\Message\ResponseInterface;
use Psr\Http\Message\UriInterface;

/**
 * Client interface for sending HTTP requests.
 */
interface ClientInterface
{
<<<<<<< HEAD
    const VERSION = '5.3.0';
=======
    const VERSION = '6.0.0-beta.1';
>>>>>>> e9ffcf7a

    /**
     * Send an HTTP request.
     *
     * @param RequestInterface $request Request to send
     * @param array            $options Request options to apply to the given
     *                                  request and to the transfer.
     *
     * @return ResponseInterface
     */
    public function send(RequestInterface $request, array $options = []);

    /**
     * Asynchronously send an HTTP request.
     *
     * @param RequestInterface $request Request to send
     * @param array            $options Request options to apply to the given
     *                                  request and to the transfer.
     *
     * @return PromiseInterface
     */
    public function sendAsync(RequestInterface $request, array $options = []);

    /**
     * Create and send an HTTP request.
     *
     * Use an absolute path to override the base path of the client, or a
     * relative path to append to the base path of the client. The URL can
     * contain the query string as well. Use an array to provide a URL
     * template and additional variables to use in the URL template expansion.
     *
     * @param string                    $method  HTTP method
     * @param string|array|UriInterface $uri     URI or URI template
     * @param array                     $options Request options to apply.
     *
     * @return ResponseInterface
     */
    public function request($method, $uri = null, array $options = []);

    /**
     * Create and send an asynchronous HTTP request.
     *
     * Use an absolute path to override the base path of the client, or a
     * relative path to append to the base path of the client. The URL can
     * contain the query string as well. Use an array to provide a URL
     * template and additional variables to use in the URL template expansion.
     *
     * @param string                    $method  HTTP method
     * @param string|array|UriInterface $uri     URI or URI template
     * @param array                     $options Request options to apply.
     *
     * @return ResponseInterface
     */
    public function requestAsync($method, $uri = null, array $options = []);

    /**
     * Get default request options of the client.
     *
     * @param string|null $option The default request option to retrieve.
     *
     * @return mixed
     */
    public function getDefaultOption($option = null);
}<|MERGE_RESOLUTION|>--- conflicted
+++ resolved
@@ -11,11 +11,7 @@
  */
 interface ClientInterface
 {
-<<<<<<< HEAD
-    const VERSION = '5.3.0';
-=======
     const VERSION = '6.0.0-beta.1';
->>>>>>> e9ffcf7a
 
     /**
      * Send an HTTP request.
