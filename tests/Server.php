--- conflicted
+++ resolved
@@ -5,11 +5,8 @@
 use GuzzleHttp\Message\MessageFactory;
 use GuzzleHttp\Message\Response;
 use GuzzleHttp\Message\ResponseInterface;
-<<<<<<< HEAD
-=======
 use GuzzleHttp\RingBridge;
 use GuzzleHttp\Tests\Ring\Client\Server as TestServer;
->>>>>>> 53069ad0
 
 /**
  * Placeholder for the RingPHP-Client server that makes it easier to use.
@@ -66,15 +63,9 @@
         if ($hydrate) {
             $c = new Client();
             $factory = new MessageFactory();
-<<<<<<< HEAD
-            $data = array_map(function ($message) use ($factory) {
-                return $factory->fromMessage($message);
-            }, $data);
-=======
             $response = array_map(function($message) use ($factory, $c) {
                 return RingBridge::fromRingRequest($message);
             }, $response);
->>>>>>> 53069ad0
         }
 
         return $response;
@@ -92,21 +83,7 @@
 
     public static function wait($maxTries = 5)
     {
-<<<<<<< HEAD
-        if (self::$started) {
-            return;
-        }
-
-        if (!self::isListening()) {
-            exec('node ' . __DIR__ . \DIRECTORY_SEPARATOR . 'server.js '
-                . self::$port . ' >> /tmp/server.log 2>&1 &');
-            self::wait();
-        }
-
-        self::$started = true;
-=======
         TestServer::wait($maxTries);
->>>>>>> 53069ad0
     }
 
     public static function start()
