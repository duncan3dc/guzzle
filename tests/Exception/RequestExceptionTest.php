--- conflicted
+++ resolved
@@ -59,45 +59,11 @@
         $this->assertInstanceOf('GuzzleHttp\Exception\RequestException', $e);
     }
 
-<<<<<<< HEAD
-    public function testCanSetAndRetrieveErrorEmitted()
-    {
-        $e = RequestException::create(new Request('GET', '/'), new Response(600));
-        $this->assertFalse($e->emittedError());
-        $e->emittedError(true);
-        $this->assertTrue($e->emittedError());
-    }
-
-    /**
-     * @expectedException \InvalidArgumentException
-     */
-    public function testCannotSetEmittedErrorToFalse()
-    {
-        $e = RequestException::create(new Request('GET', '/'), new Response(600));
-        $e->emittedError(true);
-        $e->emittedError(false);
-    }
-
-    public function testHasStatusCodeAsExceptionCode()
-    {
-=======
     public function testHasStatusCodeAsExceptionCode() {
->>>>>>> 53069ad0
         $e = RequestException::create(new Request('GET', '/'), new Response(442));
         $this->assertEquals(442, $e->getCode());
     }
 
-<<<<<<< HEAD
-    public function testHasThrowState()
-    {
-        $e = RequestException::create(
-            new Request('GET', '/'),
-            new Response(442)
-        );
-        $this->assertFalse($e->getThrowImmediately());
-        $e->setThrowImmediately(true);
-        $this->assertTrue($e->getThrowImmediately());
-=======
     public function testWrapsRequestExceptions()
     {
         $e = new \Exception('foo');
@@ -113,6 +79,5 @@
         $r = new Request('GET', 'http://www.oo.com');
         $ex = RequestException::wrapException($r, $e);
         $this->assertInstanceOf('GuzzleHttp\Exception\ConnectException', $ex);
->>>>>>> 53069ad0
     }
 }