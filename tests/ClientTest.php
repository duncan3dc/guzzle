--- conflicted
+++ resolved
@@ -3,18 +3,12 @@
 
 use GuzzleHttp\Client;
 use GuzzleHttp\Event\BeforeEvent;
-<<<<<<< HEAD
-use GuzzleHttp\Exception\RequestException;
-use GuzzleHttp\Message\MessageFactory;
-use GuzzleHttp\Message\Response;
-=======
 use GuzzleHttp\Event\ErrorEvent;
 use GuzzleHttp\Message\MessageFactory;
 use GuzzleHttp\Message\Response;
 use GuzzleHttp\Exception\RequestException;
 use GuzzleHttp\Ring\Client\MockHandler;
 use GuzzleHttp\Ring\Future\FutureArray;
->>>>>>> 53069ad0
 use GuzzleHttp\Subscriber\History;
 use GuzzleHttp\Subscriber\Mock;
 use React\Promise\Deferred;
@@ -507,13 +501,9 @@
         ];
 
         $client->sendAll($requests);
-<<<<<<< HEAD
-        $requests = array_map(function ($r) { return $r->getMethod(); }, $history->getRequests());
-=======
         $requests = array_map(function($r) {
             return $r->getMethod();
         }, $history->getRequests());
->>>>>>> 53069ad0
         $this->assertContains('GET', $requests);
         $this->assertContains('POST', $requests);
         $this->assertContains('PUT', $requests);
@@ -530,12 +520,9 @@
 
     public function testUsesProxyEnvironmentVariables()
     {
-<<<<<<< HEAD
-=======
         $http = getenv('HTTP_PROXY');
         $https = getenv('HTTPS_PROXY');
 
->>>>>>> 53069ad0
         $client = new Client();
         $this->assertNull($client->getDefaultOption('proxy'));
 
@@ -553,10 +540,6 @@
             $client->getDefaultOption('proxy')
         );
 
-<<<<<<< HEAD
-        putenv('HTTP_PROXY=');
-        putenv('HTTPS_PROXY=');
-=======
         putenv("HTTP_PROXY=$http");
         putenv("HTTPS_PROXY=$https");
     }
@@ -586,6 +569,5 @@
         $res = $client->send($request);
         $this->assertInstanceOf('GuzzleHttp\Message\FutureResponse', $res);
         $this->assertEquals(200, $res->getStatusCode());
->>>>>>> 53069ad0
     }
 }