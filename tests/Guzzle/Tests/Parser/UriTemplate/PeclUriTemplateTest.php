--- conflicted
+++ resolved
@@ -9,18 +9,6 @@
  */
 class PeclUriTemplateTest extends AbstractUriTemplateTest
 {
-<<<<<<< HEAD
-    public function setUp()
-    {
-        if (!extension_loaded('uri_template')) {
-            $this->markTestSkipped(
-                'The PECL uri_template extension is not loaded.'
-            );
-        }
-
-        parent::setUp();
-    }
-=======
     protected function setUp()
     {
         if (!extension_loaded('uri_template')) {
@@ -28,7 +16,6 @@
         }
     }
 
->>>>>>> e9a5f92d
     /**
      * @dataProvider templateProvider
      */
