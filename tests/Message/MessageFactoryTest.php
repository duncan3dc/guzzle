--- conflicted
+++ resolved
@@ -2,14 +2,11 @@
 namespace GuzzleHttp\Tests\Message;
 
 use GuzzleHttp\Client;
-<<<<<<< HEAD
-=======
 use GuzzleHttp\Message\RequestInterface;
 use GuzzleHttp\Post\PostFile;
 use GuzzleHttp\Message\Response;
 use GuzzleHttp\Message\MessageFactory;
 use GuzzleHttp\Subscriber\Cookie;
->>>>>>> 53069ad0
 use GuzzleHttp\Cookie\CookieJar;
 use GuzzleHttp\Message\MessageFactory;
 use GuzzleHttp\Message\Response;
@@ -243,18 +240,12 @@
 
     public function testCanSetDefaultQueryWithObject()
     {
-<<<<<<< HEAD
-        $request = (new MessageFactory())->createRequest('GET', 'http://foo.com?test=abc', [
-            'query' => new Query(['Foo' => 'Bar', 'test' => 'def'])
-        ]);
-=======
         $request = (new MessageFactory)->createRequest(
             'GET',
             'http://foo.com?test=abc', [
                 'query' => new Query(['Foo' => 'Bar', 'test' => 'def'])
             ]
         );
->>>>>>> 53069ad0
         $this->assertEquals('Bar', $request->getQuery()->get('Foo'));
         $this->assertEquals('abc', $request->getQuery()->get('test'));
     }
@@ -529,21 +520,6 @@
 
     public function testCanUseCustomRequestOptions()
     {
-<<<<<<< HEAD
-        (new ExtendedFactory())->createRequest('PUT', 'http://f.com', [
-            'headers' => ['Content-Type' => 'foo'],
-            'foo' => 'bar'
-        ]);
-        try {
-            $f = new MessageFactory();
-            $f->createRequest('PUT', 'http://f.com', [
-                'headers' => ['Content-Type' => 'foo'],
-                'foo' => 'bar'
-            ]);
-        } catch (\InvalidArgumentException $e) {
-            $this->assertContains('foo config', $e->getMessage());
-        }
-=======
         $c = false;
         $f = new MessageFactory([
             'foo' => function (RequestInterface $request, $value) use (&$c) {
@@ -558,7 +534,6 @@
         ]);
 
         $this->assertTrue($c);
->>>>>>> 53069ad0
     }
 
     /**
