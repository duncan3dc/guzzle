language: php

php:
  - 5.4
  - 5.5
  - 5.6
  - hhvm

before_script:
  - curl --version
<<<<<<< HEAD
  - pear config-set php_ini ~/.phpenv/versions/`php -r 'echo phpversion();'`/etc/php.ini
  - echo 'Installing pecl_http'
  - wget --quiet http://pecl.php.net/get/pecl_http-1.7.6.tgz
  - tar -xzf pecl_http-1.7.6.tgz
  - sh -c "cd pecl_http-1.7.6 && phpize && ./configure && make && sudo make install" > /dev/null
  - echo "extension=http.so" >> `php --ini | grep "Loaded Configuration" | sed -e "s|.*:\s*||"`
  - pecl install uri_template-beta
  - phpenv rehash
  - composer install --dev
  - echo 'Ensuring the correct version of node is running'
=======
  - pear config-set php_ini ~/.phpenv/versions/`php -r 'echo phpversion();'`/etc/php.ini || echo 'Error modifying PEAR'
  - pecl install uri_template || echo 'Error installing uri_template'
  - composer install
>>>>>>> 51cca7c8
  - ~/.nvm/nvm.sh install v0.6.14
  - ~/.nvm/nvm.sh run v0.6.14

<<<<<<< HEAD
script: vendor/bin/phpunit

matrix:
  allow_failures:
    - php: 5.6
=======
script: vendor/bin/phpunit --debug

matrix:
  allow_failures:
>>>>>>> 51cca7c8
    - php: hhvm
  fast_finish: true<|MERGE_RESOLUTION|>--- conflicted
+++ resolved
@@ -8,36 +8,15 @@
 
 before_script:
   - curl --version
-<<<<<<< HEAD
-  - pear config-set php_ini ~/.phpenv/versions/`php -r 'echo phpversion();'`/etc/php.ini
-  - echo 'Installing pecl_http'
-  - wget --quiet http://pecl.php.net/get/pecl_http-1.7.6.tgz
-  - tar -xzf pecl_http-1.7.6.tgz
-  - sh -c "cd pecl_http-1.7.6 && phpize && ./configure && make && sudo make install" > /dev/null
-  - echo "extension=http.so" >> `php --ini | grep "Loaded Configuration" | sed -e "s|.*:\s*||"`
-  - pecl install uri_template-beta
-  - phpenv rehash
-  - composer install --dev
-  - echo 'Ensuring the correct version of node is running'
-=======
   - pear config-set php_ini ~/.phpenv/versions/`php -r 'echo phpversion();'`/etc/php.ini || echo 'Error modifying PEAR'
   - pecl install uri_template || echo 'Error installing uri_template'
   - composer install
->>>>>>> 51cca7c8
   - ~/.nvm/nvm.sh install v0.6.14
   - ~/.nvm/nvm.sh run v0.6.14
 
-<<<<<<< HEAD
-script: vendor/bin/phpunit
-
-matrix:
-  allow_failures:
-    - php: 5.6
-=======
 script: vendor/bin/phpunit --debug
 
 matrix:
   allow_failures:
->>>>>>> 51cca7c8
     - php: hhvm
   fast_finish: true