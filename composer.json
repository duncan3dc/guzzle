--- conflicted
+++ resolved
@@ -20,22 +20,6 @@
     },
 
     "autoload": {
-<<<<<<< HEAD
-        "psr-0": {
-            "Guzzle": "src/",
-            "Guzzle\\Tests": "tests/"
-        }
-    },
-
-    "require-dev": {
-        "doctrine/cache": "*",
-        "symfony/class-loader": "*",
-        "monolog/monolog": "1.*",
-        "psr/log": "1.0.*",
-        "zendframework/zend-cache": "<2.3",
-        "zendframework/zend-log": "<2.3",
-        "phpunit/phpunit": "3.7.*"
-=======
         "psr-4": {
             "GuzzleHttp\\": "src/"
         },
@@ -46,16 +30,11 @@
         "ext-curl": "*",
         "psr/log": "~1",
         "phpunit/phpunit": "4.*"
->>>>>>> 51cca7c8
     },
 
     "extra": {
         "branch-alias": {
-<<<<<<< HEAD
-            "dev-master": "3.8-dev"
-=======
             "dev-master": "4.0-dev"
->>>>>>> 51cca7c8
         }
     }
 }